--- conflicted
+++ resolved
@@ -65,22 +65,16 @@
 # [search]
 # Search engine for agent to use. Default is "Google", can be set to "Baidu" or "DuckDuckGo".
 #engine = "Google"
-<<<<<<< HEAD
 # Fallback engine order. Default is ["DuckDuckGo", "Baidu"] - will try in this order after primary engine fails.
 #fallback_engines = ["DuckDuckGo", "Baidu"]
 # Seconds to wait before retrying all engines again when they all fail due to rate limits. Default is 60.
 #retry_delay = 60
 # Maximum number of times to retry all engines when all fail. Default is 3.
 #max_retries = 3
-=======
 
-## Sandbox configuration
-#[sandbox]
-#use_sandbox = false
-#image = "python:3.12-slim"
-#work_dir = "/workspace"
-#memory_limit = "1g"  # 512m
-#cpu_limit = 2.0
-#timeout = 300
-#network_enabled = true
->>>>>>> f518fc59
+# Fallback engine order. Default is ["DuckDuckGo", "Baidu"] - will try in this order after primary engine fails.
+#fallback_engines = ["DuckDuckGo", "Baidu"]
+# Seconds to wait before retrying all engines again when they all fail due to rate limits. Default is 60.
+#retry_delay = 60
+# Maximum number of times to retry all engines when all fail. Default is 3.
+#max_retries = 3